use std::error::Error;
use std::ffi::OsString;
use std::fmt;
use std::fs::File;
use std::io::prelude::*;
use std::process::Command;
use std::str::FromStr;

use clap::{App, AppSettings, Arg, SubCommand};
use serde::Deserialize;

extern crate toml;

fn run_tmux_command(command: &[String], error_message: &str) {
    Command::new("tmux")
        .args(command)
        .output()
        .expect(error_message);
}

fn build_pane_args(session_name: &str, window_index: &usize) -> Vec<String> {
    vec![
        String::from("split-window"),
        String::from("-t"),
        format!("{}:{}", session_name, window_index.to_string()),
    ]
}

fn build_window_layout_args(
    session_name: &str,
    window_index: &usize,
    config_layout: &Option<Layout>,
    window_layout: &Option<Layout>,
) -> Option<Vec<String>> {
    let maybe_layout = if window_layout.is_some() {
        &window_layout
    } else if config_layout.is_some() {
        &config_layout
    } else {
        &None
    };

    if let Some(layout) = maybe_layout {
        Some(vec![
            String::from("select-layout"),
            String::from("-t"),
            format!("{}:{}", session_name, window_index.to_string()),
            layout.to_string(),
        ])
    } else {
        None
    }
}

fn build_create_window_args(
    session_name: &str,
    window_index: usize,
    window_name: &Option<String>,
    start_directory: &Option<String>,
) -> Vec<String> {
    let mut create_window_args = vec![
        String::from("new-window"),
        String::from("-t"),
        format!("{}:{}", session_name, window_index.to_string()),
    ];

    if let Some(_window_name) = window_name {
        create_window_args.push(String::from("-n"));
        create_window_args.push(_window_name.to_string());
    }

    if let Some(start_directory_) = start_directory {
        create_window_args.push(String::from("-c"));
        create_window_args.push(String::from(start_directory_));
    }

    create_window_args
}

fn build_session_args(
    session_name: &str,
    window_name: Option<String>,
    start_directory: &StartDirectory,
) -> Vec<String> {
    // Pass first window name to new-session, otherwise a default window gets
    // created that would need to be killed at a later point. I tried doing
    // this, but saw unexpected behavior -- most likely because the indexes get
    // shuffled.
    let mut session_args = vec![
        String::from("new-session"),
        String::from("-d"),
        String::from("-s"),
        String::from(session_name),
    ];

    if let Some(_window_name) = window_name {
        session_args.push(String::from("-n"));
        session_args.push(_window_name);
    }

    if let Some(start_directory_) = start_directory {
        session_args.push(String::from("-c"));
        session_args.push(String::from(start_directory_));
    }

    session_args
}

fn build_pane_command_args(
    session_name: &str,
    window_index: &usize,
    pane_index: &usize,
    command: &str,
) -> Vec<String> {
    vec![
        String::from("send-keys"),
        String::from("-t"),
        format!("{}:{}.{}", session_name, window_index, pane_index),
        String::from(command),
        String::from("Enter"),
    ]
}

fn build_attach_args(session_name: &str) -> Vec<String> {
    vec![
        String::from("-u"),
        String::from("attach-session"),
        String::from("-t"),
        String::from(session_name),
    ]
}

fn build_session_start_directory(config: &Config) -> StartDirectory {
    // Compute start_directory for session/first window using:
    // window.start_directory || config.start_directory
    if !config.windows.is_empty() {
        config.windows[0].start_directory.clone()
    } else {
        config.start_directory.clone()
    }
}

fn build_window_start_directory(
    config_start_directory: &StartDirectory,
    window_start_directory: &StartDirectory,
) -> StartDirectory {
    let config_start_directory_ = config_start_directory.clone();
    let window_start_directory_ = window_start_directory.clone();
    window_start_directory_.or(config_start_directory_)
}

fn build_pane_start_directory(
    config_start_directory: &StartDirectory,
    window_start_directory: &StartDirectory,
    pane_start_directory: &StartDirectory,
) -> StartDirectory {
    let config_start_directory_ = config_start_directory.clone();
    let window_start_directory_ = window_start_directory.clone();
    let pane_start_directory_ = pane_start_directory.clone();
    pane_start_directory_
        .or(window_start_directory_)
        .or(config_start_directory_)
}

fn build_hook_args(hook: &Hook) -> Vec<String> {
    vec![
        String::from("set-hook"),
        String::from("-a"),
        hook.name.to_string(),
        hook.command.to_string(),
    ]
}

fn build_rename_pane_args(
    session_name: &str,
    window_index: usize,
    pane_index: usize,
    pane_name_user_option: &Option<String>,
    pane_name: &Option<String>,
) -> Option<Vec<String>> {
    // requires tmux >= 3.0a and some variation of the following in
    // tmux.conf:
    // e.g. `set -g pane-border-format "#{@user_option}"`
    // TODO: Is it worth sniffing out user option support?
    if pane_name.is_some() && pane_name_user_option.is_some() {
        Some(vec![
            String::from("set-option"),
            String::from("-p"),
            String::from("-t"),
            format!("{}:{}.{}", session_name, window_index, pane_index),
            format!("@{}", pane_name_user_option.clone().unwrap()),
            pane_name.clone().unwrap(),
        ])
    } else {
        None
    }
}

pub fn test_for_tmux(tmux_command: &str) -> bool {
    // TODO: an optarg would be nice, but they're not currently supported.
    // This parameter exists only to facilitate testing and the main caller
    // will never _need_ to pass anything non-standard.
    let mut shell = Command::new("sh");
    let output = shell
        .arg("-c")
        .arg(format!("command -v {}", tmux_command))
        .output()
        .expect("Unable to test for tmux.");
    output.status.success()
}

pub fn run(config: Config) -> Result<(), Box<dyn Error>> {
    let session_name = &config.name;

    let session_start_directory = build_session_start_directory(&config);

    let first_window = if let Some(window) = config.windows.get(0) {
        window.name.clone()
    } else {
        None
    };

    let create_session_args =
        build_session_args(session_name, first_window, &session_start_directory);
    let error_message = "Unable to create session.";
    run_tmux_command(&create_session_args, error_message);

    let hook_error_message = "Unable to run set hook command";
    for hook in config.hooks {
        let hook_command = build_hook_args(&hook);
        run_tmux_command(&hook_command, hook_error_message);
    }

    for (window_index, window) in config.windows.iter().enumerate() {
        // The first window is created by create_session because tmux always
        // creates a window when creating a session.
        // The alternative would be to create all of the project windows and
        // then kill the first/default one, but I saw unexpected behavior
        // (first window's commands not being run) when attempting that -- I
        // think it's because the indexes get shuffled.
        // The alternative approach would be more explicit and preferable, so
        // maybe it's worth revisiting.
        if window_index != 0 {
            // TODO: This is heavy handed and this logic is _sort of_ duped
            // in a few places. Maybe each type should have a method which is
            // able to compute its own starting directory?
            let window_start_directory =
                build_window_start_directory(&config.start_directory, &window.start_directory);
            let create_window_args = build_create_window_args(
                session_name,
                window_index,
                &window.name,
                &window_start_directory,
            );

            let error_message = "Unable to run create window command.";
            run_tmux_command(&create_window_args, error_message);
        }

        for (pane_index, pane) in window.panes.iter().enumerate() {
            // Pane 0 is created by default by the containing window
            if pane_index > 0 {
                let pane_args = build_pane_args(session_name, &window_index);

                let error_message = "Unable to run create pane command.";
                run_tmux_command(&pane_args, error_message);
            }

            // Conditionally set start_directory for pane.
            // Unfortunately, this can't be done cleanly using create_pane
            // because pane 0 is created implicitly.
            let pane_start_directory = build_pane_start_directory(
                &config.start_directory,
                &window.start_directory,
                &pane.start_directory,
            );
            if let Some(pane_start_directory) = pane_start_directory {
                let command = format!("cd {}", pane_start_directory);
                let pane_command_args =
                    build_pane_command_args(session_name, &window_index, &pane_index, &command);

<<<<<<< HEAD
                let error_message =
                     "Unable to run set start_directory command for pane.";
                run_tmux_command(&pane_command_args, &error_message);
=======
                let error_message = "Unable to run set start_directory command for pane.";
                run_tmux_command(&pane_command_args, error_message);
>>>>>>> b73775f4
            }

            for (_, command) in pane.commands.iter().enumerate() {
                let pane_command_args =
                    build_pane_command_args(session_name, &window_index, &pane_index, command);
                let error_message = "Unable to run pane command.";
                run_tmux_command(&pane_command_args, &error_message);
            }

            let rename_pane_args = build_rename_pane_args(
                session_name,
                window_index,
                pane_index,
                &config.pane_name_user_option,
                &pane.name.clone(),
            );
            let error_message = "Unable to run rename pane command.";
            if let Some(rename_pane_args_) = rename_pane_args {
                run_tmux_command(&rename_pane_args_, error_message);
            }
        }

        let window_layout_args =
            build_window_layout_args(session_name, &window_index, &config.layout, &window.layout);

        if let Some(window_layout_args_) = window_layout_args {
            let error_message = "Unable to set window layout.";
            run_tmux_command(&window_layout_args_, error_message)
        }
    }

    // TODO: Move this into helper. First attempt resulted in error caused by
    // return type. I think I either need to return the command and then spawn
    // or return the result of calling spawn.
    let attach_args = build_attach_args(&session_name);
    let _attach_output = Command::new("tmux").args(&attach_args).spawn()?.wait();

    Ok(())
}

pub fn parse_args<I, T>(args: I) -> CliArgs
where
    I: IntoIterator<Item = T>,
    T: Into<OsString> + Clone,
{
    let app_matches = App::new(clap::crate_name!())
        .version(clap::crate_version!())
        .author(clap::crate_authors!())
        .about(clap::crate_description!())
        .setting(AppSettings::SubcommandRequiredElseHelp)
        .subcommand(
            SubCommand::with_name("start")
                .about("Start a new tmux session")
                .arg(
                    Arg::with_name("PROJECT_FILE")
                        .help("The session project file to launch")
                        .required(true),
                ),
        )
        .get_matches_from(args);

    let (command_name, command_matches) = match app_matches.subcommand() {
        (name, Some(matches)) => (name, matches),
        (_, None) => {
            panic!("Subcommand should be forced by clap");
        }
    };

    let command = match CliCommand::from_str(command_name) {
        Ok(command) => command,
        Err(error) => {
            panic!(error.to_string());
        }
    };

    let project_name = command_matches
        .value_of("PROJECT_FILE")
        .expect("project file is required by clap")
        .to_string();

    CliArgs {
        command,
        project_name,
    }
}

#[derive(Debug, PartialEq)]
pub enum CliCommand {
    Start,
}

#[derive(Debug)]
pub struct ParseCliCommandError;

// TODO: this boilerplate can be cut down by using a third-party crate
impl fmt::Display for ParseCliCommandError {
    fn fmt(&self, f: &mut fmt::Formatter) -> fmt::Result {
        write!(
            f,
            "Missing implementation for subcommand, please file a bug report"
        )
    }
}

impl Error for ParseCliCommandError {}

impl FromStr for CliCommand {
    type Err = ParseCliCommandError;
    fn from_str(s: &str) -> Result<Self, Self::Err> {
        match s {
            "start" => Ok(Self::Start),
            // This should only ever be reached if subcommands are added to
            // clap and not here
            _ => Err(ParseCliCommandError),
        }
    }
}

#[derive(Debug, PartialEq)]
pub struct CliArgs {
    pub command: CliCommand,
    pub project_name: String,
}

#[derive(Clone, Copy, Debug, Deserialize)]
#[serde(rename_all = "kebab-case")]
enum Layout {
    EvenHorizontal,
    EvenVertical,
    MainHorizontal,
    MainVertical,
    Tiled,
}

impl fmt::Display for Layout {
    fn fmt(&self, f: &mut fmt::Formatter<'_>) -> fmt::Result {
        let pascal_case_hook_name = format!("{:?}", self);
        let kebab_case_hook_name = convert_pascal_case_to_kebab_case(&pascal_case_hook_name);
        write!(f, "{}", kebab_case_hook_name)
    }
}

type StartDirectory = Option<String>;

#[derive(Debug, Default, Deserialize)]
struct Pane {
    commands: Vec<String>,
    name: Option<String>,
    start_directory: StartDirectory,
}

#[derive(Debug, Default, Deserialize)]
struct Window {
    layout: Option<Layout>,
    name: Option<String>,
    #[serde(default)]
    panes: Vec<Pane>,
    start_directory: StartDirectory,
}

#[derive(Debug, Deserialize)]
#[serde(rename_all = "kebab-case")]
enum HookName {
    // TODO: Does this make sense? If not, document exclusion.
    // AfterNewSession,

    // TODO: why doesn't this fire? It seems to be valid, but isn't ever
    // triggered.
    // AfterKillPane,
    // AfterKillWindow,
    AfterBindKey,
    AfterCapturePane,
    AfterCopyMode,
    AfterCursorDown,
    AfterDisplayPanes,
    AfterListClients,
    AfterListKeys,
    AfterListPanes,
    AfterListSessions,
    AfterListWindows,
    AfterNewWindow,
    AfterPipePane,
    AfterRefreshClient,
    AfterRenameSession,
    AfterRenameWindow,
    AfterResizePane,
    AfterResizeWindow,
    AfterSelectLayout,
    AfterSelectPane,
    AfterSelectWindow,
    AfterSendKeys,
    AfterSetOption,
    AfterShowMessages,
    AfterShowOptions,
    AfterSplitWindow,
    AfterUnbindKey,
    AlertActivity,
    AlertBell,
    AlertSilence,
    ClientAttached,
    ClientDetached,
    ClientResized,
    ClientSessionChanged,
    LayoutChange,
    Output,
    PaneDied,
    PaneExited,
    PaneFocusIn,
    PaneFocusOut,
    PaneModeChanged,
    PaneSetClipboard,
    SessionChanged,
    SessionClosed,
    SessionCreated,
    SessionRenamed,
    SessionWindowChanged,
    SessionsChanged,
    UnlinkedWindowAdd,
    WindowAdd,
    WindowClose,
    WindowLinked,
    WindowPaneChanged,
    WindowRenamed,
    WindowUnlinked,
}

impl fmt::Display for HookName {
    fn fmt(&self, f: &mut fmt::Formatter<'_>) -> fmt::Result {
        let pascal_case_hook_name = format!("{:?}", self);
        let kebab_case_hook_name = convert_pascal_case_to_kebab_case(&pascal_case_hook_name);
        write!(f, "{}", kebab_case_hook_name)
    }
}

#[derive(Debug, Deserialize)]
struct Hook {
    command: String,
    name: HookName,
}

#[derive(Debug, Deserialize)]
pub struct Config {
    pane_name_user_option: Option<String>,
    #[serde(default)]
    hooks: Vec<Hook>,
    layout: Option<Layout>,
    name: String,
    start_directory: StartDirectory,
    #[serde(default)]
    windows: Vec<Window>,
}

impl Config {
    pub fn new(cli_args: &CliArgs) -> Result<Config, String> {
        // Need to return String in failure case because toml::from_str may
        // return a toml::de::Error.
        let mut config_file = match File::open(&cli_args.project_name) {
            Ok(file) => file,
            Err(_) => return Err(String::from("Unable to open config file.")),
        };
        let mut contents = String::new();

        match config_file.read_to_string(&mut contents) {
            Ok(_) => (),
            Err(_) => return Err(String::from("Unable to read config file.")),
        }

        let decoded = toml::from_str(&contents);

        match decoded {
            Ok(config) => Ok(config),
            Err(error) => Err(error.to_string()),
        }
    }
}

/// Convert a PascalCase string to a kebab-case string
fn convert_pascal_case_to_kebab_case(input: &str) -> String {
    // Split string by uppercase characters and join with '-'
    // TODO: This can be simplified once `.split_inclusive()` stablizes
    input.chars().fold(String::from(""), |mut acc, mut c| {
        // Separate uppercase letters by '-' after the first
        if !acc.is_empty() && c.is_ascii_uppercase() {
            acc.push('-');
        }
        c.make_ascii_lowercase();
        acc.push(c);
        acc
    })
}

#[cfg(test)]
mod tests {
    use super::*;

    #[test]
    fn it_converts_a_pascal_case_string_to_a_kebab_case_string() {
        let pascal = "KebabCase";
        let expected = "kebab-case";
        let actual = convert_pascal_case_to_kebab_case(&pascal);
        assert_eq!(expected, actual);
    }

    #[test]
    fn it_no_ops_on_a_non_pascal_case_string() {
        let pascal = "foo";
        let expected = "foo";
        let actual = convert_pascal_case_to_kebab_case(&pascal);
        assert_eq!(expected, actual);
    }

    #[test]
    fn it_builds_session_args_without_start_directory() {
        let session_name = "a session";
        let window_name = Some(String::from("a window"));
        let start_directory = None;
        let expected = vec![
            String::from("new-session"),
            String::from("-d"),
            String::from("-s"),
            String::from(session_name),
            String::from("-n"),
            window_name.clone().unwrap(),
        ];
<<<<<<< HEAD
        let actual = build_session_args(&session_name, &window_name, &start_directory);
=======
        let actual = build_session_args(&session_name, window_name, &start_directory);
        assert_eq!(expected, actual);
    }

    #[test]
    fn it_builds_session_args_with_window_name() {
        let session_name = String::from("a session");
        let window_name = Some(String::from("a window"));
        let start_directory = None;
        let expected = vec![
            String::from("new-session"),
            String::from("-d"),
            String::from("-s"),
            String::from(&session_name),
            String::from("-n"),
            window_name.clone().unwrap(),
        ];
        let actual = build_session_args(&session_name, window_name, &start_directory);
        assert_eq!(expected, actual);
    }

    #[test]
    fn it_builds_session_args_without_window_name() {
        let session_name = String::from("a session");
        let window_name = None;
        let start_directory = None;
        let expected = vec![
            String::from("new-session"),
            String::from("-d"),
            String::from("-s"),
            String::from(&session_name),
        ];
        let actual = build_session_args(&session_name, window_name, &start_directory);
>>>>>>> b73775f4
        assert_eq!(expected, actual);
    }

    #[test]
    fn it_builds_session_args_with_start_directory() {
        let session_name = "a session";
        let window_name = Some(String::from("a window"));
        let start_directory_ = String::from("/foo/bar");
        let start_directory = Some(start_directory_.clone());
        let expected = vec![
            String::from("new-session"),
            String::from("-d"),
            String::from("-s"),
            String::from(session_name),
            String::from("-n"),
            window_name.clone().unwrap(),
            String::from("-c"),
            String::from(start_directory_),
        ];
<<<<<<< HEAD
        let actual = build_session_args(&session_name, &window_name, &start_directory);
=======
        let actual = build_session_args(&session_name, window_name, &start_directory);
>>>>>>> b73775f4
        assert_eq!(expected, actual);
    }

    #[test]
    fn it_builds_window_layout_args_without_a_window_layout_or_a_config_layout() {
        let session_name = "foo";
        let window_index = 2;
        let config_layout = None;
        let window_layout = None;
        let actual =
            build_window_layout_args(&session_name, &window_index, &config_layout, &window_layout);
        assert!(actual.is_none());
    }

    #[test]
    fn it_builds_window_layout_args_with_a_config_layout_and_no_window_layout() {
        let session_name = "foo";
        let window_index = 2;
        let config_layout = Some(Layout::EvenHorizontal);
        let window_layout = None;
        let expected = vec![
            String::from("select-layout"),
            String::from("-t"),
            format!("{}:{}", &session_name, &window_index),
            config_layout.unwrap().to_string(),
        ];
        let actual =
            build_window_layout_args(&session_name, &window_index, &config_layout, &window_layout);
        assert_eq!(expected, actual.unwrap());
    }

    #[test]
    fn it_builds_window_layout_args_with_a_window_layout_and_no_config_layout() {
        let session_name = "foo";
        let window_index = 2;
        let config_layout = None;
        let window_layout = Some(Layout::Tiled);
        let expected = vec![
            String::from("select-layout"),
            String::from("-t"),
            format!("{}:{}", &session_name, &window_index),
            window_layout.unwrap().to_string(),
        ];
        let actual =
            build_window_layout_args(&session_name, &window_index, &config_layout, &window_layout);
        assert_eq!(expected, actual.unwrap());
    }

    #[test]
    fn it_builds_window_layout_args_with_a_window_layout_and_a_config_layout() {
        let session_name = "foo";
        let window_index = 2;
        let config_layout = Some(Layout::Tiled);
        let window_layout = Some(Layout::EvenHorizontal);
        let expected = vec![
            String::from("select-layout"),
            String::from("-t"),
            format!("{}:{}", &session_name, &window_index),
            window_layout.unwrap().to_string(),
        ];
        let actual =
            build_window_layout_args(&session_name, &window_index, &config_layout, &window_layout);
        assert_eq!(expected, actual.unwrap());
    }

    #[test]
    fn it_builds_window_args_without_a_start_directory() {
        let session_name = "a session";
        let window_name = Some(String::from("a window"));
        let window_index = 42;
        let start_directory = None;
        let expected = vec![
            String::from("new-window"),
            String::from("-t"),
            format!("{}:{}", &session_name, &window_index),
            String::from("-n"),
            window_name.clone().unwrap(),
        ];
        let actual =
            build_create_window_args(&session_name, window_index, &window_name, &start_directory);
        assert_eq!(expected, actual);
    }

    #[test]
    fn it_builds_window_args_with_a_start_directory() {
        let session_name = "a session";
        let window_name = Some(String::from("a window"));
        let window_index = 42;
        let start_directory = Some(String::from("/tmp/neat"));

        let expected = vec![
            String::from("new-window"),
            String::from("-t"),
            format!("{}:{}", &session_name, &window_index),
            String::from("-n"),
            window_name.clone().unwrap(),
            String::from("-c"),
            String::from("/tmp/neat"),
        ];
        let actual =
            build_create_window_args(&session_name, window_index, &window_name, &start_directory);
        assert_eq!(expected, actual);
    }

    #[test]
    fn it_builds_attach_args() {
        let session_name = "a session";
        let expected = vec![
            String::from("-u"),
            String::from("attach-session"),
            String::from("-t"),
            String::from(session_name),
        ];
        let actual = build_attach_args(&session_name);
        assert_eq!(expected, actual);
    }

    #[test]
    fn it_converts_layout_to_string() {
        let layout = Layout::Tiled;
        let expected = String::from("tiled");
        let actual = layout.to_string();
        assert_eq!(expected, actual);
    }

    #[test]
    fn it_uses_no_start_directory_when_none_present_for_session_start_directory() {
        let config = Config {
            pane_name_user_option: None,
            hooks: Vec::new(),
            layout: None,
            name: String::from("foo"),
            start_directory: None,
            windows: vec![Window {
                layout: None,
                name: Some(String::from("a window")),
                panes: Vec::new(),
                start_directory: None,
            }],
        };

        let actual = build_session_start_directory(&config);
        assert!(actual.is_none());
    }

    #[test]
    fn it_uses_configs_start_directory_when_no_window_start_directory_present_for_session_start_directory(
    ) {
        let config = Config {
            pane_name_user_option: None,
            hooks: Vec::new(),
            layout: None,
            name: String::from("foo"),
            start_directory: Some(String::from("/foo/bar")),
            windows: Vec::new(),
        };
        let expected = Some(String::from("/foo/bar"));
        let actual = build_session_start_directory(&config);
        assert_eq!(expected, actual);
    }

    #[test]
    fn it_uses_windows_start_directory_over_configs_start_directory_for_session_start_directory() {
        let config = Config {
            pane_name_user_option: None,
            hooks: Vec::new(),
            layout: None,
            name: String::from("foo"),
            start_directory: Some(String::from("/this/is/ignored")),
            windows: vec![Window {
                layout: None,
                name: Some(String::from("a window")),
                panes: Vec::new(),
                start_directory: Some(String::from("/bar/baz")),
            }],
        };
        let expected = Some(String::from("/bar/baz"));
        let actual = build_session_start_directory(&config);
        assert_eq!(expected, actual);
    }

    #[test]
    fn it_uses_no_start_directory_when_none_present_for_window_start_directory() {
        let config_start_directory = None;
        let window_start_directory = None;

        let actual = build_window_start_directory(&config_start_directory, &window_start_directory);
        assert!(actual.is_none());
    }

    #[test]
    fn it_uses_windows_start_directory_over_configs_start_directory_for_window_start_directory() {
        let config_start_directory = Some(String::from("/this/is/ignored"));
        let window_start_directory = Some(String::from("/bar/baz"));

        let expected = window_start_directory.clone();
        let actual = build_window_start_directory(&config_start_directory, &window_start_directory);
        assert_eq!(expected, actual);
    }

    #[test]
    fn it_uses_configs_start_directory_when_no_window_start_directory_present_for_window_start_directory(
    ) {
        let config_start_directory = Some(String::from("/foo/bar"));
        let window_start_directory = None;

        let expected = config_start_directory.clone();
        let actual = build_window_start_directory(&config_start_directory, &window_start_directory);
        assert_eq!(expected, actual);
    }

    #[test]
    fn it_uses_pane_sd_when_window_sd_is_none_and_config_sd_is_none() {
        let config_start_directory = None;
        let window_start_directory = None;
        let pane_start_directory = Some(String::from("/foo/bar"));

        let expected = pane_start_directory.clone();
        let actual = build_pane_start_directory(
            &config_start_directory,
            &window_start_directory,
            &pane_start_directory,
        );
        assert_eq!(expected, actual);
    }

    #[test]
    fn it_uses_pane_sd_when_window_sd_is_some_and_config_sd_is_none() {
        let config_start_directory = None;
        let window_start_directory = Some(String::from("/bar/baz"));
        let pane_start_directory = Some(String::from("/foo/bar"));

        let expected = pane_start_directory.clone();
        let actual = build_pane_start_directory(
            &config_start_directory,
            &window_start_directory,
            &pane_start_directory,
        );
        assert_eq!(expected, actual);
    }

    #[test]
    fn it_uses_pane_sd_when_window_sd_is_none_and_config_sd_is_some() {
        let config_start_directory = Some(String::from("/bar/baz"));
        let window_start_directory = None;
        let pane_start_directory = Some(String::from("/foo/bar"));

        let expected = pane_start_directory.clone();
        let actual = build_pane_start_directory(
            &config_start_directory,
            &window_start_directory,
            &pane_start_directory,
        );
        assert_eq!(expected, actual);
    }

    #[test]
    fn it_uses_pane_sd_when_window_sd_is_some_and_config_sd_is_some() {
        let config_start_directory = Some(String::from("/bar/baz"));
        let window_start_directory = Some(String::from("/bar/baz"));
        let pane_start_directory = Some(String::from("/foo/bar"));

        let expected = pane_start_directory.clone();
        let actual = build_pane_start_directory(
            &config_start_directory,
            &window_start_directory,
            &pane_start_directory,
        );
        assert_eq!(expected, actual);
    }

    #[test]
    fn it_uses_window_sd_when_pane_sd_is_none_and_config_sd_is_none() {
        let config_start_directory = None;
        let window_start_directory = Some(String::from("/foo/bar"));
        let pane_start_directory = None;

        let expected = window_start_directory.clone();
        let actual = build_pane_start_directory(
            &config_start_directory,
            &window_start_directory,
            &pane_start_directory,
        );
        assert_eq!(expected, actual);
    }

    #[test]
    fn it_uses_window_sd_when_pane_sd_is_none_and_config_sd_is_some() {
        let config_start_directory = Some(String::from("/bar/baz"));
        let window_start_directory = Some(String::from("/foo/bar"));
        let pane_start_directory = None;

        let expected = window_start_directory.clone();
        let actual = build_pane_start_directory(
            &config_start_directory,
            &window_start_directory,
            &pane_start_directory,
        );
        assert_eq!(expected, actual);
    }

    #[test]
    fn it_uses_config_sd_when_pane_sd_is_none_and_config_sd_is_none() {
        let config_start_directory = Some(String::from("/foo/bar"));
        let window_start_directory = None;
        let pane_start_directory = None;

        let expected = config_start_directory.clone();
        let actual = build_pane_start_directory(
            &config_start_directory,
            &window_start_directory,
            &pane_start_directory,
        );
        assert_eq!(expected, actual);
    }

    #[test]
    fn it_uses_no_pane_sd_when_none_are_set() {
        let config_start_directory = None;
        let window_start_directory = None;
        let pane_start_directory = None;

        let actual = build_pane_start_directory(
            &config_start_directory,
            &window_start_directory,
            &pane_start_directory,
        );
        assert!(actual.is_none());
    }

    #[test]
    fn it_builds_hook_arguments() {
        let hook = Hook {
            command: String::from("run \"echo hi\""),
            name: HookName::PaneFocusIn,
        };
        let expected = vec![
            String::from("set-hook"),
            String::from("-a"),
            String::from("pane-focus-in"),
            String::from("run \"echo hi\""),
        ];
        let actual = build_hook_args(&hook);
        assert_eq!(expected, actual);
    }

    #[test]
    fn it_builds_rename_pane_args_when_pane_name_and_pane_name_user_option_present() {
        let session_name = "session-name";
        let window_index = 3;
        let pane_index = 4;
        let pane_name_user_option = Some(String::from("pane_name_user_option"));
        let pane_name = Some(String::from("pane-name"));
        let expected = vec![
            String::from("set-option"),
            String::from("-p"),
            String::from("-t"),
            format!("{}:{}.{}", session_name, window_index, pane_index),
            String::from("@pane_name_user_option"),
            String::from("pane-name"),
        ];
        let actual = build_rename_pane_args(
            &session_name,
            window_index,
            pane_index,
            &pane_name_user_option,
            &pane_name,
        );
        assert_eq!(expected, actual.unwrap());
    }

    #[test]
    fn it_doesnt_build_rename_pane_args_when_no_pane_name_present() {
        let session_name = "session-name";
        let window_index = 3;
        let pane_index = 4;
        let pane_name_user_option = Some(String::from("pane_name_user_option"));
        let pane_name = None;
        let actual = build_rename_pane_args(
            &session_name,
            window_index,
            pane_index,
            &pane_name_user_option,
            &pane_name,
        );
        assert!(actual.is_none());
    }

    #[test]
    fn it_doesnt_build_rename_pane_args_when_no_pane_name_user_option_present() {
        let session_name = "session-name";
        let window_index = 3;
        let pane_index = 4;
        let pane_name_user_option = None;
        let pane_name = Some(String::from("pane-name"));
        let actual = build_rename_pane_args(
            &session_name,
            window_index,
            pane_index,
            &pane_name_user_option,
            &pane_name,
        );
        assert!(actual.is_none());
    }

    #[test]
    fn it_accepts_valid_cli_command_arg() {
        let expected = CliCommand::Start;
        let actual = CliCommand::from_str("start").unwrap();
        assert_eq!(expected, actual);
    }

    #[test]
    fn it_rejects_invalid_cli_command_arg() {
        let actual = CliCommand::from_str("xtart");
        assert!(actual.is_err());
    }

    #[test]
    fn it_accepts_correct_cli_args() {
        let expected = CliArgs {
            command: CliCommand::Start,
            project_name: String::from("Foo.toml"),
        };
        let args = vec!["rmuxinator", "start", "Foo.toml"];
        let actual = parse_args(args);
        assert_eq!(expected, actual);
    }

    #[test]
    fn test_for_tmux_returns_true_when_tmux_exists() {
        let actual = test_for_tmux("tmux");
        assert!(actual);
    }

    #[test]
    fn test_for_tmux_returns_false_when_tmux_doesnt_exist() {
        let actual = test_for_tmux("xmux");
        assert!(!actual);
    }
}<|MERGE_RESOLUTION|>--- conflicted
+++ resolved
@@ -279,14 +279,8 @@
                 let pane_command_args =
                     build_pane_command_args(session_name, &window_index, &pane_index, &command);
 
-<<<<<<< HEAD
-                let error_message =
-                     "Unable to run set start_directory command for pane.";
-                run_tmux_command(&pane_command_args, &error_message);
-=======
                 let error_message = "Unable to run set start_directory command for pane.";
                 run_tmux_command(&pane_command_args, error_message);
->>>>>>> b73775f4
             }
 
             for (_, command) in pane.commands.iter().enumerate() {
@@ -611,9 +605,6 @@
             String::from("-n"),
             window_name.clone().unwrap(),
         ];
-<<<<<<< HEAD
-        let actual = build_session_args(&session_name, &window_name, &start_directory);
-=======
         let actual = build_session_args(&session_name, window_name, &start_directory);
         assert_eq!(expected, actual);
     }
@@ -647,7 +638,6 @@
             String::from(&session_name),
         ];
         let actual = build_session_args(&session_name, window_name, &start_directory);
->>>>>>> b73775f4
         assert_eq!(expected, actual);
     }
 
@@ -667,11 +657,7 @@
             String::from("-c"),
             String::from(start_directory_),
         ];
-<<<<<<< HEAD
-        let actual = build_session_args(&session_name, &window_name, &start_directory);
-=======
         let actual = build_session_args(&session_name, window_name, &start_directory);
->>>>>>> b73775f4
         assert_eq!(expected, actual);
     }
 
