--- conflicted
+++ resolved
@@ -313,7 +313,6 @@
     Ok(())
 }
 
-<<<<<<< HEAD
 pub fn parse_args<I, T>(args: I) -> CliArgs
 where
     I: IntoIterator<Item = T>,
@@ -341,12 +340,6 @@
             panic!("Subcommand should be forced by clap");
         }
     };
-=======
-#[derive(Debug, PartialEq)]
-enum CliCommand {
-    Start,
-}
->>>>>>> d8504615
 
     let command = match CliCommand::from_str(command_name) {
         Ok(command) => command,
@@ -367,14 +360,8 @@
 }
 
 #[derive(Debug, PartialEq)]
-<<<<<<< HEAD
 pub enum CliCommand {
     Start,
-=======
-pub struct CliArgs {
-    command: CliCommand,
-    project_name: String,
->>>>>>> d8504615
 }
 
 #[derive(Debug)]
@@ -404,7 +391,6 @@
     }
 }
 
-<<<<<<< HEAD
 #[derive(Debug, PartialEq)]
 pub struct CliArgs {
     pub command: CliCommand,
@@ -412,9 +398,6 @@
 }
 
 #[derive(Debug, Deserialize)]
-=======
-#[derive(Clone, Copy, Debug, Deserialize)]
->>>>>>> d8504615
 #[serde(rename_all = "kebab-case")]
 enum Layout {
     EvenHorizontal,
@@ -642,20 +625,9 @@
         let window_index = 2;
         let config_layout = None;
         let window_layout = None;
-<<<<<<< HEAD
-        let expected = None;
         let actual =
             build_window_layout_args(&session_name, &window_index, &config_layout, &window_layout);
-        assert_eq!(expected, actual);
-=======
-        let actual = build_window_layout_args(
-            &session_name,
-            &window_index,
-            &config_layout,
-            &window_layout,
-        );
         assert!(actual.is_none());
->>>>>>> d8504615
     }
 
     #[test]
@@ -826,29 +798,11 @@
     }
 
     #[test]
-<<<<<<< HEAD
-    fn it_uses_no_start_directory_when_none_present_for_window_start_directory() {
-        let config = Config {
-            pane_name_user_option: None,
-            hooks: Vec::new(),
-            layout: None,
-            name: String::from("foo"),
-            start_directory: None,
-            windows: vec![Window {
-                layout: None,
-                name: String::from("a window"),
-                panes: Vec::new(),
-                start_directory: None,
-            }],
-        };
-        let expected = None;
-=======
     fn it_uses_no_start_directory_when_none_present_for_window_start_directory()
     {
         let config_start_directory = None;
         let window_start_directory = None;
 
->>>>>>> d8504615
         let actual = build_window_start_directory(
             &config_start_directory,
             &window_start_directory,
@@ -857,30 +811,12 @@
     }
 
     #[test]
-<<<<<<< HEAD
-    fn it_uses_windows_start_directory_over_configs_start_directory_for_window_start_directory() {
-        let config = Config {
-            pane_name_user_option: None,
-            hooks: Vec::new(),
-            layout: None,
-            name: String::from("foo"),
-            start_directory: Some(String::from("/this/is/ignored")),
-            windows: vec![Window {
-                layout: None,
-                name: String::from("a window"),
-                panes: Vec::new(),
-                start_directory: Some(String::from("/bar/baz")),
-            }],
-        };
-        let expected = Some(String::from("/bar/baz"));
-=======
     fn it_uses_windows_start_directory_over_configs_start_directory_for_window_start_directory(
     ) {
         let config_start_directory = Some(String::from("/this/is/ignored"));
         let window_start_directory = Some(String::from("/bar/baz"));
 
         let expected = window_start_directory.clone();
->>>>>>> d8504615
         let actual = build_window_start_directory(
             &config_start_directory,
             &window_start_directory,
@@ -1098,7 +1034,6 @@
 
     #[test]
     fn it_accepts_valid_cli_command_arg() {
-<<<<<<< HEAD
         let expected = CliCommand::Start;
         let actual = CliCommand::from_str("start").unwrap();
         assert_eq!(expected, actual);
@@ -1118,31 +1053,6 @@
         };
         let args = vec!["rmuxinator", "start", "Foo.toml"];
         let actual = parse_args(args);
-=======
-        let actual = CliCommand::new(&String::from("start"));
-        assert!(actual.is_ok());
-    }
-
-    #[test]
-    fn it_rejects_valid_cli_command_arg() {
-        let actual = CliCommand::new(&String::from("xtart"));
-        assert!(actual.is_err());
-    }
-
-    #[test]
-    fn cli_args_requires_a_command_arg() {
-        let args = vec![String::from("rmuxinator")];
-        let expected = Err(String::from("Command is required."));
-        let actual = CliArgs::new(&args);
-        assert_eq!(expected, actual);
-    }
-
-    #[test]
-    fn cli_args_requires_a_project_arg() {
-        let args = vec![String::from("rmuxinator"), String::from("start")];
-        let expected = Err(String::from("Project is required."));
-        let actual = CliArgs::new(&args);
->>>>>>> d8504615
         assert_eq!(expected, actual);
     }
 
