use serde::Deserialize;
use std::error::Error;
use std::fmt;
use std::fs::File;
use std::io::prelude::*;
use std::process::Command;

extern crate toml;

fn run_tmux_command(command: &[String], error_message: &str) {
    Command::new("tmux")
        .args(command)
        .output()
        .expect(error_message);
}

fn build_pane_args(session_name: &str, window_index: &usize) -> Vec<String> {
    vec![
        String::from("split-window"),
        String::from("-t"),
        format!("{}:{}", session_name, window_index.to_string()),
    ]
}

fn build_window_layout_args(
    session_name: &str,
    window_index: &usize,
    config_layout: &Option<Layout>,
    window_layout: &Option<Layout>,
) -> Option<Vec<String>> {
    let maybe_layout = if window_layout.is_some() {
        &window_layout
    } else if config_layout.is_some() {
        &config_layout
    } else {
        &None
    };

    if let Some(layout) = maybe_layout {
        Some(vec![
            String::from("select-layout"),
            String::from("-t"),
            format!("{}:{}", session_name, window_index.to_string()),
            layout.to_string(),
        ])
    } else {
        None
    }
}

fn build_create_window_args(
    session_name: &str,
    window_index: usize,
    window_name: &Option<String>,
    start_directory: &Option<String>,
) -> Vec<String> {
    let mut create_window_args = vec![
        String::from("new-window"),
        String::from("-t"),
        format!("{}:{}", session_name, window_index.to_string()),
    ];

    if let Some(_window_name) = window_name {
        create_window_args.push(String::from("-n"));
        create_window_args.push(_window_name.to_string());
    }

    if let Some(start_directory_) = start_directory {
        create_window_args.push(String::from("-c"));
        create_window_args.push(String::from(start_directory_));
    }

    create_window_args
}

fn build_session_args(
    session_name: &str,
    window_name: Option<String>,
    start_directory: &StartDirectory,
) -> Vec<String> {
    // Pass first window name to new-session, otherwise a default window gets
    // created that would need to be killed at a later point. I tried doing
    // this, but saw unexpected behavior -- most likely because the indexes get
    // shuffled.
    let mut session_args = vec![
        String::from("new-session"),
        String::from("-d"),
        String::from("-s"),
        String::from(session_name),
    ];

    if let Some(_window_name) = window_name {
        session_args.push(String::from("-n"));
        session_args.push(_window_name);
    }

    if let Some(start_directory_) = start_directory {
        session_args.push(String::from("-c"));
        session_args.push(String::from(start_directory_));
    }

    session_args
}

fn build_pane_command_args(
    session_name: &str,
    window_index: &usize,
    pane_index: &usize,
    command: &str,
) -> Vec<String> {
    vec![
        String::from("send-keys"),
        String::from("-t"),
        format!("{}:{}.{}", session_name, window_index, pane_index),
        String::from(command),
        String::from("Enter"),
    ]
}

fn build_attach_args(session_name: &str) -> Vec<String> {
    vec![
        String::from("-u"),
        String::from("attach-session"),
        String::from("-t"),
        String::from(session_name),
    ]
}

fn build_session_start_directory(config: &Config) -> StartDirectory {
    // Compute start_directory for session/first window using:
    // window.start_directory || config.start_directory
    if !config.windows.is_empty() {
        config.windows[0].start_directory.clone()
    } else {
        config.start_directory.clone()
    }
}

fn build_window_start_directory(
    config_start_directory: &StartDirectory,
    window_start_directory: &StartDirectory,
) -> StartDirectory {
    let config_start_directory_ = config_start_directory.clone();
    let window_start_directory_ = window_start_directory.clone();
    window_start_directory_.or(config_start_directory_)
}

fn build_pane_start_directory(
    config_start_directory: &StartDirectory,
    window_start_directory: &StartDirectory,
    pane_start_directory: &StartDirectory,
) -> StartDirectory {
    let config_start_directory_ = config_start_directory.clone();
    let window_start_directory_ = window_start_directory.clone();
    let pane_start_directory_ = pane_start_directory.clone();
    pane_start_directory_
        .or(window_start_directory_)
        .or(config_start_directory_)
}

fn build_hook_args(hook: &Hook) -> Vec<String> {
    vec![
        String::from("set-hook"),
        String::from("-a"),
        hook.name.to_string(),
        hook.command.to_string(),
    ]
}

fn build_rename_pane_args(
    session_name: &str,
    window_index: usize,
    pane_index: usize,
    pane_name_user_option: &Option<String>,
    pane_name: &Option<String>,
) -> Option<Vec<String>> {
    // requires tmux >= 3.0a and some variation of the following in
    // tmux.conf:
    // e.g. `set -g pane-border-format "#{@user_option}"`
    // TODO: Is it worth sniffing out user option support?
    if pane_name.is_some() && pane_name_user_option.is_some() {
        Some(vec![
            String::from("set-option"),
            String::from("-p"),
            String::from("-t"),
            format!("{}:{}.{}", session_name, window_index, pane_index),
            format!("@{}", pane_name_user_option.clone().unwrap()),
            pane_name.clone().unwrap(),
        ])
    } else {
        None
    }
}

pub fn test_for_tmux(tmux_command: &str) -> bool {
    // TODO: an optarg would be nice, but they're not currently supported.
    // This parameter exists only to facilitate testing and the main caller
    // will never _need_ to pass anything non-standard.
    let mut shell = Command::new("sh");
    let output = shell
        .arg("-c")
        .arg(format!("command -v {}", tmux_command))
        .output()
        .expect("Unable to test for tmux.");
    output.status.success()
}

pub fn run(config: Config) -> Result<(), Box<dyn Error>> {
    let session_name = &config.name;

    let session_start_directory = build_session_start_directory(&config);

    let first_window = if let Some(window) = config.windows.get(0) {
        window.name.clone()
    } else {
        None
    };

    let create_session_args = build_session_args(
        session_name,
        first_window,
        &session_start_directory,
    );
    let error_message = "Unable to create session.";
    run_tmux_command(&create_session_args, error_message);

    let hook_error_message = "Unable to run set hook command";
    for hook in config.hooks {
        let hook_command = build_hook_args(&hook);
        run_tmux_command(&hook_command, hook_error_message);
    }

    for (window_index, window) in config.windows.iter().enumerate() {
        // The first window is created by create_session because tmux always
        // creates a window when creating a session.
        // The alternative would be to create all of the project windows and
        // then kill the first/default one, but I saw unexpected behavior
        // (first window's commands not being run) when attempting that -- I
        // think it's because the indexes get shuffled.
        // The alternative approach would be more explicit and preferable, so
        // maybe it's worth revisiting.
        if window_index != 0 {
            // TODO: This is heavy handed and this logic is _sort of_ duped
            // in a few places. Maybe each type should have a method which is
            // able to compute its own starting directory?
            let window_start_directory = build_window_start_directory(
                &config.start_directory,
                &window.start_directory,
            );
            let create_window_args = build_create_window_args(
                session_name,
                window_index,
                &window.name,
                &window_start_directory,
            );
            let error_message = "Unable to run create window command.";
            run_tmux_command(&create_window_args, error_message);
        }

        for (pane_index, pane) in window.panes.iter().enumerate() {
            // Pane 0 is created by default by the containing window
            if pane_index > 0 {
                let pane_args = build_pane_args(session_name, &window_index);
                let error_message = "Unable to run create pane command.";
                run_tmux_command(&pane_args, error_message);
            }

            // Conditionally set start_directory for pane.
            // Unfortunately, this can't be done cleanly using create_pane
            // because pane 0 is created implicitly.
            let pane_start_directory = build_pane_start_directory(
                &config.start_directory,
                &window.start_directory,
                &pane.start_directory,
            );
            if let Some(pane_start_directory) = pane_start_directory {
                let command = format!("cd {}", pane_start_directory);
                let pane_command_args = build_pane_command_args(
                    session_name,
                    &window_index,
                    &pane_index,
                    &command,
                );

                let error_message =
                    "Unable to run set start_directory command for pane.";
                run_tmux_command(&pane_command_args, error_message);
            }

            for (_, command) in pane.commands.iter().enumerate() {
                let pane_command_args = build_pane_command_args(
                    session_name,
                    &window_index,
                    &pane_index,
                    command,
                );
                let error_message = "Unable to run pane command.";
                run_tmux_command(&pane_command_args, error_message);
            }

            let rename_pane_args = build_rename_pane_args(
                session_name,
                window_index,
                pane_index,
                &config.pane_name_user_option,
                &pane.name.clone(),
            );
            let error_message = "Unable to run rename pane command.";
            if let Some(rename_pane_args_) = rename_pane_args {
                run_tmux_command(&rename_pane_args_, error_message);
            }
        }

        let window_layout_args = build_window_layout_args(
            session_name,
            &window_index,
            &config.layout,
            &window.layout,
        );

        if let Some(window_layout_args_) = window_layout_args {
            let error_message = "Unable to set window layout.";
            run_tmux_command(&window_layout_args_, error_message)
        }
    }

    // TODO: Move this into helper. First attempt resulted in error caused by
    // return type. I think I either need to return the command and then spawn
    // or return the result of calling spawn.
    let attach_args = build_attach_args(&session_name);
    let _attach_output =
        Command::new("tmux").args(&attach_args).spawn()?.wait();

    Ok(())
}

#[derive(Debug, PartialEq)]
enum CliCommand {
    Start,
}

impl CliCommand {
    fn new(maybe_command: &str) -> Result<CliCommand, String> {
        match maybe_command {
            "start" => Ok(Self::Start),
            // TODO: present static list of valid options instead?
            _ => Err(format!("Command ({}) not recognized.", maybe_command)),
        }
    }
}

#[derive(Debug, PartialEq)]
pub struct CliArgs {
    command: CliCommand,
    project_name: String,
}

impl CliArgs {
    pub fn new(args: &[String]) -> Result<CliArgs, String> {
        // TODO: None of this scales very well, but I wanted to see if I could
        // avoid using a third-party library. Maybe it's worth trying clap or
        // quicli.

        let args_ = args.to_owned();
        // drop entrypoint (e.g. ./rmuxinator)
        let mut args_ = args_.iter().skip(1);
        let command_ = args_.next();
        let project_ = args_.next();

        if command_.is_none() {
            return Err(String::from("Command is required."));
        }

        if project_.is_none() {
            return Err(String::from("Project is required."));
        }

        let maybe_command = CliCommand::new(command_.unwrap());
        if let Ok(maybe_command_) = maybe_command {
            Ok(CliArgs {
                command: maybe_command_,
                project_name: project_.unwrap().clone(),
            })
        } else {
            Err(maybe_command.unwrap_err())
        }
    }
}

#[derive(Clone, Copy, Debug, Deserialize)]
#[serde(rename_all = "kebab-case")]
enum Layout {
    EvenHorizontal,
    EvenVertical,
    MainHorizontal,
    MainVertical,
    Tiled,
}

impl fmt::Display for Layout {
    fn fmt(&self, f: &mut fmt::Formatter<'_>) -> fmt::Result {
        let pascal_case_hook_name = format!("{:?}", self);
        let kebab_case_hook_name =
            convert_pascal_case_to_kebab_case(&pascal_case_hook_name);
        write!(f, "{}", kebab_case_hook_name)
    }
}

type StartDirectory = Option<String>;

#[derive(Debug, Default, Deserialize)]
struct Pane {
    commands: Vec<String>,
    name: Option<String>,
    start_directory: StartDirectory,
}

#[derive(Debug, Default, Deserialize)]
struct Window {
    layout: Option<Layout>,
    name: Option<String>,
    #[serde(default)]
    panes: Vec<Pane>,
    start_directory: StartDirectory,
}

#[derive(Debug, Deserialize)]
#[serde(rename_all = "kebab-case")]
enum HookName {
    // TODO: Does this make sense? If not, document exclusion.
    // AfterNewSession,

    // TODO: why doesn't this fire? It seems to be valid, but isn't ever
    // triggered.
    // AfterKillPane,
    // AfterKillWindow,
    AfterBindKey,
    AfterCapturePane,
    AfterCopyMode,
    AfterCursorDown,
    AfterDisplayPanes,
    AfterListClients,
    AfterListKeys,
    AfterListPanes,
    AfterListSessions,
    AfterListWindows,
    AfterNewWindow,
    AfterPipePane,
    AfterRefreshClient,
    AfterRenameSession,
    AfterRenameWindow,
    AfterResizePane,
    AfterResizeWindow,
    AfterSelectLayout,
    AfterSelectPane,
    AfterSelectWindow,
    AfterSendKeys,
    AfterSetOption,
    AfterShowMessages,
    AfterShowOptions,
    AfterSplitWindow,
    AfterUnbindKey,
    AlertActivity,
    AlertBell,
    AlertSilence,
    ClientAttached,
    ClientDetached,
    ClientResized,
    ClientSessionChanged,
    LayoutChange,
    Output,
    PaneDied,
    PaneExited,
    PaneFocusIn,
    PaneFocusOut,
    PaneModeChanged,
    PaneSetClipboard,
    SessionChanged,
    SessionClosed,
    SessionCreated,
    SessionRenamed,
    SessionWindowChanged,
    SessionsChanged,
    UnlinkedWindowAdd,
    WindowAdd,
    WindowClose,
    WindowLinked,
    WindowPaneChanged,
    WindowRenamed,
    WindowUnlinked,
}

impl fmt::Display for HookName {
    fn fmt(&self, f: &mut fmt::Formatter<'_>) -> fmt::Result {
        let pascal_case_hook_name = format!("{:?}", self);
        let kebab_case_hook_name =
            convert_pascal_case_to_kebab_case(&pascal_case_hook_name);
        write!(f, "{}", kebab_case_hook_name)
    }
}

#[derive(Debug, Deserialize)]
struct Hook {
    command: String,
    name: HookName,
}

#[derive(Debug, Deserialize)]
pub struct Config {
    pane_name_user_option: Option<String>,
    #[serde(default)]
    hooks: Vec<Hook>,
    layout: Option<Layout>,
    name: String,
    start_directory: StartDirectory,
    #[serde(default)]
    windows: Vec<Window>,
}

impl Config {
    pub fn new(cli_args: CliArgs) -> Result<Config, String> {
        // Need to return String in failure case because toml::from_str may
        // return a toml::de::Error.
        let mut config_file = match File::open(cli_args.project_name) {
            Ok(file) => file,
            Err(_) => return Err(String::from("Unable to open config file.")),
        };
        let mut contents = String::new();

        match config_file.read_to_string(&mut contents) {
            Ok(_) => (),
            Err(_) => return Err(String::from("Unable to read config file.")),
        }

        let decoded = toml::from_str(&contents);

        match decoded {
            Ok(config) => Ok(config),
            Err(error) => Err(error.to_string()),
        }
    }
}

/// Convert a PascalCase string to a kebab-case string
fn convert_pascal_case_to_kebab_case(input: &str) -> String {
    // Split string by uppercase characters and join with '-'
    // TODO: This can be simplified once `.split_inclusive()` stablizes
    input.chars().fold(String::from(""), |mut acc, mut c| {
        // Separate uppercase letters by '-' after the first
        if !acc.is_empty() && c.is_ascii_uppercase() {
            acc.push('-');
        }
        c.make_ascii_lowercase();
        acc.push(c);
        acc
    })
}

#[cfg(test)]
mod tests {
    use super::*;

    #[test]
    fn it_converts_a_pascal_case_string_to_a_kebab_case_string() {
        let pascal = "KebabCase";
        let expected = "kebab-case";
        let actual = convert_pascal_case_to_kebab_case(&pascal);
        assert_eq!(expected, actual);
    }

    #[test]
    fn it_no_ops_on_a_non_pascal_case_string() {
        let pascal = "foo";
        let expected = "foo";
        let actual = convert_pascal_case_to_kebab_case(&pascal);
        assert_eq!(expected, actual);
    }

    #[test]
    fn it_builds_session_args_without_start_directory() {
        let session_name = "a session";
        let window_name = Some(String::from("a window"));
        let start_directory = None;
        let expected = vec![
            String::from("new-session"),
            String::from("-d"),
            String::from("-s"),
            String::from(session_name),
            String::from("-n"),
            window_name.clone().unwrap(),
        ];
        let actual =
            build_session_args(&session_name, window_name, &start_directory);
        assert_eq!(expected, actual);
    }

    #[test]
    fn it_builds_session_args_without_window_name() {
        let session_name = String::from("a session");
        let window_name = None;
        let start_directory = None;
        let expected = vec![
            String::from("new-session"),
            String::from("-d"),
            String::from("-s"),
            String::from(&session_name),
        ];
        let actual =
            build_session_args(&session_name, window_name, &start_directory);
        assert_eq!(expected, actual);
    }

    #[test]
    fn it_builds_session_args_with_start_directory() {
        let session_name = "a session";
        let window_name = Some(String::from("a window"));
        let start_directory_ = String::from("/foo/bar");
        let start_directory = Some(start_directory_.clone());
        let expected = vec![
            String::from("new-session"),
            String::from("-d"),
            String::from("-s"),
            String::from(session_name),
            String::from("-n"),
            window_name.clone().unwrap(),
            String::from("-c"),
            String::from(start_directory_),
        ];
        let actual =
            build_session_args(&session_name, window_name, &start_directory);
        assert_eq!(expected, actual);
    }

    #[test]
    fn it_builds_window_layout_args_without_a_window_layout_or_a_config_layout()
    {
        let session_name = "foo";
        let window_index = 2;
        let config_layout = None;
        let window_layout = None;
        let actual = build_window_layout_args(
            &session_name,
            &window_index,
            &config_layout,
            &window_layout,
        );
        assert!(actual.is_none());
    }

    #[test]
    fn it_builds_window_layout_args_with_a_config_layout_and_no_window_layout()
    {
        let session_name = "foo";
        let window_index = 2;
        let config_layout = Some(Layout::EvenHorizontal);
        let window_layout = None;
        let expected = vec![
            String::from("select-layout"),
            String::from("-t"),
            format!("{}:{}", &session_name, &window_index),
            config_layout.unwrap().to_string(),
        ];
        let actual = build_window_layout_args(
            &session_name,
            &window_index,
            &config_layout,
            &window_layout,
        );
        assert_eq!(expected, actual.unwrap());
    }

    #[test]
    fn it_builds_window_layout_args_with_a_window_layout_and_no_config_layout()
    {
        let session_name = "foo";
        let window_index = 2;
        let config_layout = None;
        let window_layout = Some(Layout::Tiled);
        let expected = vec![
            String::from("select-layout"),
            String::from("-t"),
            format!("{}:{}", &session_name, &window_index),
            window_layout.unwrap().to_string(),
        ];
        let actual = build_window_layout_args(
            &session_name,
            &window_index,
            &config_layout,
            &window_layout,
        );
        assert_eq!(expected, actual.unwrap());
    }

    #[test]
    fn it_builds_window_layout_args_with_a_window_layout_and_a_config_layout() {
        let session_name = "foo";
        let window_index = 2;
        let config_layout = Some(Layout::Tiled);
        let window_layout = Some(Layout::EvenHorizontal);
        let expected = vec![
            String::from("select-layout"),
            String::from("-t"),
            format!("{}:{}", &session_name, &window_index),
            window_layout.unwrap().to_string(),
        ];
        let actual = build_window_layout_args(
            &session_name,
            &window_index,
            &config_layout,
            &window_layout,
        );
        assert_eq!(expected, actual.unwrap());
    }

    #[test]
    fn it_builds_window_args_without_a_start_directory() {
        let session_name = "a session";
        let window_name = Some(String::from("a window"));
        let window_index = 42;
        let start_directory = None;
        let expected = vec![
            String::from("new-window"),
            String::from("-t"),
            format!("{}:{}", &session_name, &window_index),
            String::from("-n"),
            window_name.clone().unwrap(),
        ];
        let actual = build_create_window_args(
            &session_name,
            window_index,
            &window_name,
            &start_directory,
        );
        assert_eq!(expected, actual);
    }

    #[test]
    fn it_builds_window_args_with_a_start_directory() {
        let session_name = "a session";
        let window_name = Some(String::from("a window"));
        let window_index = 42;
        let start_directory = Some(String::from("/tmp/neat"));

        let expected = vec![
            String::from("new-window"),
            String::from("-t"),
            format!("{}:{}", &session_name, &window_index),
            String::from("-n"),
            window_name.clone().unwrap(),
            String::from("-c"),
            String::from("/tmp/neat"),
        ];
        let actual = build_create_window_args(
            &session_name,
            window_index,
            &window_name,
            &start_directory,
        );
        assert_eq!(expected, actual);
    }

    #[test]
    fn it_builds_attach_args() {
        let session_name = "a session";
        let expected = vec![
            String::from("-u"),
            String::from("attach-session"),
            String::from("-t"),
            String::from(session_name),
        ];
        let actual = build_attach_args(&session_name);
        assert_eq!(expected, actual);
    }

    #[test]
    fn it_converts_layout_to_string() {
        let layout = Layout::Tiled;
        let expected = String::from("tiled");
        let actual = layout.to_string();
        assert_eq!(expected, actual);
    }

    #[test]
    fn it_uses_no_start_directory_when_none_present_for_session_start_directory(
    ) {
        let config = Config {
            pane_name_user_option: None,
            hooks: Vec::new(),
            layout: None,
            name: String::from("foo"),
            start_directory: None,
            windows: vec![Window {
                layout: None,
                name: Some(String::from("a window")),
                panes: Vec::new(),
                start_directory: None,
            }],
        };

        let actual = build_session_start_directory(&config);
        assert!(actual.is_none());
    }

    #[test]
    fn it_uses_configs_start_directory_when_no_window_start_directory_present_for_session_start_directory(
    ) {
        let config = Config {
            pane_name_user_option: None,
            hooks: Vec::new(),
            layout: None,
            name: String::from("foo"),
            start_directory: Some(String::from("/foo/bar")),
            windows: Vec::new(),
        };
        let expected = Some(String::from("/foo/bar"));
        let actual = build_session_start_directory(&config);
        assert_eq!(expected, actual);
    }

    #[test]
    fn it_uses_windows_start_directory_over_configs_start_directory_for_session_start_directory(
    ) {
        let config = Config {
            pane_name_user_option: None,
            hooks: Vec::new(),
            layout: None,
            name: String::from("foo"),
            start_directory: Some(String::from("/this/is/ignored")),
            windows: vec![Window {
                layout: None,
                name: Some(String::from("a window")),
                panes: Vec::new(),
                start_directory: Some(String::from("/bar/baz")),
            }],
        };
        let expected = Some(String::from("/bar/baz"));
        let actual = build_session_start_directory(&config);
        assert_eq!(expected, actual);
    }

    #[test]
    fn it_uses_no_start_directory_when_none_present_for_window_start_directory()
    {
<<<<<<< HEAD
        let config = Config {
            pane_name_user_option: None,
            hooks: Vec::new(),
            layout: None,
            name: String::from("foo"),
            start_directory: None,
            windows: vec![Window {
                layout: None,
                name: Some(String::from("a window")),
                panes: Vec::new(),
                start_directory: None,
            }],
        };
        let expected = None;
=======
        let config_start_directory = None;
        let window_start_directory = None;

>>>>>>> d8504615
        let actual = build_window_start_directory(
            &config_start_directory,
            &window_start_directory,
        );
        assert!(actual.is_none());
    }

    #[test]
    fn it_uses_windows_start_directory_over_configs_start_directory_for_window_start_directory(
    ) {
<<<<<<< HEAD
        let config = Config {
            pane_name_user_option: None,
            hooks: Vec::new(),
            layout: None,
            name: String::from("foo"),
            start_directory: Some(String::from("/this/is/ignored")),
            windows: vec![Window {
                layout: None,
                name: Some(String::from("a window")),
                panes: Vec::new(),
                start_directory: Some(String::from("/bar/baz")),
            }],
        };
        let expected = Some(String::from("/bar/baz"));
=======
        let config_start_directory = Some(String::from("/this/is/ignored"));
        let window_start_directory = Some(String::from("/bar/baz"));

        let expected = window_start_directory.clone();
>>>>>>> d8504615
        let actual = build_window_start_directory(
            &config_start_directory,
            &window_start_directory,
        );
        assert_eq!(expected, actual);
    }

    #[test]
    fn it_uses_configs_start_directory_when_no_window_start_directory_present_for_window_start_directory(
    ) {
<<<<<<< HEAD
        let config = Config {
            pane_name_user_option: None,
            hooks: Vec::new(),
            layout: None,
            name: String::from("foo"),
            start_directory: Some(String::from("/foo/bar")),
            windows: vec![Window {
                layout: None,
                name: Some(String::from("a window")),
                panes: Vec::new(),
                start_directory: None,
            }],
        };
        let expected = Some(String::from("/foo/bar"));
=======
        let config_start_directory = Some(String::from("/foo/bar"));
        let window_start_directory = None;

        let expected = config_start_directory.clone();
>>>>>>> d8504615
        let actual = build_window_start_directory(
            &config_start_directory,
            &window_start_directory,
        );
        assert_eq!(expected, actual);
    }

    #[test]
    fn it_uses_pane_sd_when_window_sd_is_none_and_config_sd_is_none() {
<<<<<<< HEAD
        let config = Config {
            pane_name_user_option: None,
            hooks: Vec::new(),
            layout: None,
            name: String::from("foo"),
            start_directory: None,
            windows: vec![Window {
                layout: None,
                name: Some(String::from("a window")),
                panes: vec![Pane {
                    commands: vec![],
                    name: None,
                    start_directory: Some(String::from("/foo/bar")),
                }],
                start_directory: None,
            }],
        };
        let expected = Some(String::from("/foo/bar"));
=======
        let config_start_directory = None;
        let window_start_directory = None;
        let pane_start_directory = Some(String::from("/foo/bar"));

        let expected = pane_start_directory.clone();
>>>>>>> d8504615
        let actual = build_pane_start_directory(
            &config_start_directory,
            &window_start_directory,
            &pane_start_directory,
        );
        assert_eq!(expected, actual);
    }

    #[test]
    fn it_uses_pane_sd_when_window_sd_is_some_and_config_sd_is_none() {
<<<<<<< HEAD
        let config = Config {
            pane_name_user_option: None,
            hooks: Vec::new(),
            layout: None,
            name: String::from("foo"),
            start_directory: None,
            windows: vec![Window {
                layout: None,
                name: Some(String::from("a window")),
                panes: vec![Pane {
                    commands: vec![],
                    name: None,
                    start_directory: Some(String::from("/foo/bar")),
                }],
                start_directory: Some(String::from("/bar/baz")),
            }],
        };
        let expected = Some(String::from("/foo/bar"));
=======
        let config_start_directory = None;
        let window_start_directory = Some(String::from("/bar/baz"));
        let pane_start_directory = Some(String::from("/foo/bar"));

        let expected = pane_start_directory.clone();
>>>>>>> d8504615
        let actual = build_pane_start_directory(
            &config_start_directory,
            &window_start_directory,
            &pane_start_directory,
        );
        assert_eq!(expected, actual);
    }

    #[test]
    fn it_uses_pane_sd_when_window_sd_is_none_and_config_sd_is_some() {
<<<<<<< HEAD
        let config = Config {
            pane_name_user_option: None,
            hooks: Vec::new(),
            layout: None,
            name: String::from("foo"),
            start_directory: Some(String::from("/bar/baz")),
            windows: vec![Window {
                layout: None,
                name: Some(String::from("a window")),
                panes: vec![Pane {
                    commands: vec![],
                    name: None,
                    start_directory: Some(String::from("/foo/bar")),
                }],
                start_directory: None,
            }],
        };
        let expected = Some(String::from("/foo/bar"));
=======
        let config_start_directory = Some(String::from("/bar/baz"));
        let window_start_directory = None;
        let pane_start_directory = Some(String::from("/foo/bar"));

        let expected = pane_start_directory.clone();
>>>>>>> d8504615
        let actual = build_pane_start_directory(
            &config_start_directory,
            &window_start_directory,
            &pane_start_directory,
        );
        assert_eq!(expected, actual);
    }

    #[test]
    fn it_uses_pane_sd_when_window_sd_is_some_and_config_sd_is_some() {
<<<<<<< HEAD
        let config = Config {
            pane_name_user_option: None,
            hooks: Vec::new(),
            layout: None,
            name: String::from("foo"),
            start_directory: Some(String::from("/bar/baz")),
            windows: vec![Window {
                layout: None,
                name: Some(String::from("a window")),
                panes: vec![Pane {
                    commands: vec![],
                    name: None,
                    start_directory: Some(String::from("/foo/bar")),
                }],
                start_directory: Some(String::from("/bar/baz")),
            }],
        };
        let expected = Some(String::from("/foo/bar"));
=======
        let config_start_directory = Some(String::from("/bar/baz"));
        let window_start_directory = Some(String::from("/bar/baz"));
        let pane_start_directory = Some(String::from("/foo/bar"));

        let expected = pane_start_directory.clone();
>>>>>>> d8504615
        let actual = build_pane_start_directory(
            &config_start_directory,
            &window_start_directory,
            &pane_start_directory,
        );
        assert_eq!(expected, actual);
    }

    #[test]
    fn it_uses_window_sd_when_pane_sd_is_none_and_config_sd_is_none() {
<<<<<<< HEAD
        let config = Config {
            pane_name_user_option: None,
            hooks: Vec::new(),
            layout: None,
            name: String::from("foo"),
            start_directory: None,
            windows: vec![Window {
                layout: None,
                name: Some(String::from("a window")),
                panes: vec![Pane {
                    commands: vec![],
                    name: None,
                    start_directory: None,
                }],
                start_directory: Some(String::from("/foo/bar")),
            }],
        };
        let expected = Some(String::from("/foo/bar"));
=======
        let config_start_directory = None;
        let window_start_directory = Some(String::from("/foo/bar"));
        let pane_start_directory = None;

        let expected = window_start_directory.clone();
>>>>>>> d8504615
        let actual = build_pane_start_directory(
            &config_start_directory,
            &window_start_directory,
            &pane_start_directory,
        );
        assert_eq!(expected, actual);
    }

    #[test]
    fn it_uses_window_sd_when_pane_sd_is_none_and_config_sd_is_some() {
<<<<<<< HEAD
        let config = Config {
            pane_name_user_option: None,
            hooks: Vec::new(),
            layout: None,
            name: String::from("foo"),
            start_directory: Some(String::from("/bar/baz")),
            windows: vec![Window {
                layout: None,
                name: Some(String::from("a window")),
                panes: vec![Pane {
                    commands: vec![],
                    name: None,
                    start_directory: None,
                }],
                start_directory: Some(String::from("/foo/bar")),
            }],
        };
        let expected = Some(String::from("/foo/bar"));
=======
        let config_start_directory = Some(String::from("/bar/baz"));
        let window_start_directory = Some(String::from("/foo/bar"));
        let pane_start_directory = None;

        let expected = window_start_directory.clone();
>>>>>>> d8504615
        let actual = build_pane_start_directory(
            &config_start_directory,
            &window_start_directory,
            &pane_start_directory,
        );
        assert_eq!(expected, actual);
    }

    #[test]
    fn it_uses_config_sd_when_pane_sd_is_none_and_config_sd_is_none() {
<<<<<<< HEAD
        let config = Config {
            pane_name_user_option: None,
            hooks: Vec::new(),
            layout: None,
            name: String::from("foo"),
            start_directory: Some(String::from("/foo/bar")),
            windows: vec![Window {
                layout: None,
                name: Some(String::from("a window")),
                panes: vec![Pane {
                    commands: vec![],
                    name: None,
                    start_directory: None,
                }],
                start_directory: None,
            }],
        };
        let expected = Some(String::from("/foo/bar"));
=======
        let config_start_directory = Some(String::from("/foo/bar"));
        let window_start_directory = None;
        let pane_start_directory = None;

        let expected = config_start_directory.clone();
>>>>>>> d8504615
        let actual = build_pane_start_directory(
            &config_start_directory,
            &window_start_directory,
            &pane_start_directory,
        );
        assert_eq!(expected, actual);
    }

    #[test]
    fn it_uses_no_pane_sd_when_none_are_set() {
<<<<<<< HEAD
        let config = Config {
            pane_name_user_option: None,
            hooks: Vec::new(),
            layout: None,
            name: String::from("foo"),
            start_directory: None,
            windows: vec![Window {
                layout: None,
                name: Some(String::from("a window")),
                panes: vec![Pane {
                    commands: vec![],
                    name: None,
                    start_directory: None,
                }],
                start_directory: None,
            }],
        };
        let expected = None;
=======
        let config_start_directory = None;
        let window_start_directory = None;
        let pane_start_directory = None;

>>>>>>> d8504615
        let actual = build_pane_start_directory(
            &config_start_directory,
            &window_start_directory,
            &pane_start_directory,
        );
        assert!(actual.is_none());
    }

    #[test]
    fn it_builds_hook_arguments() {
        let hook = Hook {
            command: String::from("run \"echo hi\""),
            name: HookName::PaneFocusIn,
        };
        let expected = vec![
            String::from("set-hook"),
            String::from("-a"),
            String::from("pane-focus-in"),
            String::from("run \"echo hi\""),
        ];
        let actual = build_hook_args(&hook);
        assert_eq!(expected, actual);
    }

    #[test]
    fn it_builds_rename_pane_args_when_pane_name_and_pane_name_user_option_present(
    ) {
        let session_name = "session-name";
        let window_index = 3;
        let pane_index = 4;
        let pane_name_user_option = Some(String::from("pane_name_user_option"));
        let pane_name = Some(String::from("pane-name"));
        let expected = vec![
            String::from("set-option"),
            String::from("-p"),
            String::from("-t"),
            format!("{}:{}.{}", session_name, window_index, pane_index),
            String::from("@pane_name_user_option"),
            String::from("pane-name"),
        ];
        let actual = build_rename_pane_args(
            &session_name,
            window_index,
            pane_index,
            &pane_name_user_option,
            &pane_name,
        );
        assert_eq!(expected, actual.unwrap());
    }

    #[test]
    fn it_doesnt_build_rename_pane_args_when_no_pane_name_present() {
        let session_name = "session-name";
        let window_index = 3;
        let pane_index = 4;
        let pane_name_user_option = Some(String::from("pane_name_user_option"));
        let pane_name = None;
        let actual = build_rename_pane_args(
            &session_name,
            window_index,
            pane_index,
            &pane_name_user_option,
            &pane_name,
        );
        assert!(actual.is_none());
    }

    #[test]
    fn it_doesnt_build_rename_pane_args_when_no_pane_name_user_option_present()
    {
        let session_name = "session-name";
        let window_index = 3;
        let pane_index = 4;
        let pane_name_user_option = None;
        let pane_name = Some(String::from("pane-name"));
        let actual = build_rename_pane_args(
            &session_name,
            window_index,
            pane_index,
            &pane_name_user_option,
            &pane_name,
        );
        assert!(actual.is_none());
    }

    #[test]
    fn it_accepts_valid_cli_command_arg() {
        let actual = CliCommand::new(&String::from("start"));
        assert!(actual.is_ok());
    }

    #[test]
    fn it_rejects_valid_cli_command_arg() {
        let actual = CliCommand::new(&String::from("xtart"));
        assert!(actual.is_err());
    }

    #[test]
    fn cli_args_requires_a_command_arg() {
        let args = vec![String::from("rmuxinator")];
        let expected = Err(String::from("Command is required."));
        let actual = CliArgs::new(&args);
        assert_eq!(expected, actual);
    }

    #[test]
    fn cli_args_requires_a_project_arg() {
        let args = vec![String::from("rmuxinator"), String::from("start")];
        let expected = Err(String::from("Project is required."));
        let actual = CliArgs::new(&args);
        assert_eq!(expected, actual);
    }

    #[test]
    fn test_for_tmux_returns_true_when_tmux_exists() {
        let actual = test_for_tmux("tmux");
        assert!(actual);
    }

    #[test]
    fn test_for_tmux_returns_false_when_tmux_doesnt_exist() {
        let actual = test_for_tmux("xmux");
        assert!(!actual);
    }
}<|MERGE_RESOLUTION|>--- conflicted
+++ resolved
@@ -216,11 +216,8 @@
         None
     };
 
-    let create_session_args = build_session_args(
-        session_name,
-        first_window,
-        &session_start_directory,
-    );
+    let create_session_args =
+        build_session_args(session_name, first_window, &session_start_directory);
     let error_message = "Unable to create session.";
     run_tmux_command(&create_session_args, error_message);
 
@@ -243,10 +240,8 @@
             // TODO: This is heavy handed and this logic is _sort of_ duped
             // in a few places. Maybe each type should have a method which is
             // able to compute its own starting directory?
-            let window_start_directory = build_window_start_directory(
-                &config.start_directory,
-                &window.start_directory,
-            );
+            let window_start_directory =
+                build_window_start_directory(&config.start_directory, &window.start_directory);
             let create_window_args = build_create_window_args(
                 session_name,
                 window_index,
@@ -275,25 +270,16 @@
             );
             if let Some(pane_start_directory) = pane_start_directory {
                 let command = format!("cd {}", pane_start_directory);
-                let pane_command_args = build_pane_command_args(
-                    session_name,
-                    &window_index,
-                    &pane_index,
-                    &command,
-                );
-
-                let error_message =
-                    "Unable to run set start_directory command for pane.";
+                let pane_command_args =
+                    build_pane_command_args(session_name, &window_index, &pane_index, &command);
+
+                let error_message = "Unable to run set start_directory command for pane.";
                 run_tmux_command(&pane_command_args, error_message);
             }
 
             for (_, command) in pane.commands.iter().enumerate() {
-                let pane_command_args = build_pane_command_args(
-                    session_name,
-                    &window_index,
-                    &pane_index,
-                    command,
-                );
+                let pane_command_args =
+                    build_pane_command_args(session_name, &window_index, &pane_index, command);
                 let error_message = "Unable to run pane command.";
                 run_tmux_command(&pane_command_args, error_message);
             }
@@ -311,12 +297,8 @@
             }
         }
 
-        let window_layout_args = build_window_layout_args(
-            session_name,
-            &window_index,
-            &config.layout,
-            &window.layout,
-        );
+        let window_layout_args =
+            build_window_layout_args(session_name, &window_index, &config.layout, &window.layout);
 
         if let Some(window_layout_args_) = window_layout_args {
             let error_message = "Unable to set window layout.";
@@ -328,8 +310,7 @@
     // return type. I think I either need to return the command and then spawn
     // or return the result of calling spawn.
     let attach_args = build_attach_args(&session_name);
-    let _attach_output =
-        Command::new("tmux").args(&attach_args).spawn()?.wait();
+    let _attach_output = Command::new("tmux").args(&attach_args).spawn()?.wait();
 
     Ok(())
 }
@@ -400,8 +381,7 @@
 impl fmt::Display for Layout {
     fn fmt(&self, f: &mut fmt::Formatter<'_>) -> fmt::Result {
         let pascal_case_hook_name = format!("{:?}", self);
-        let kebab_case_hook_name =
-            convert_pascal_case_to_kebab_case(&pascal_case_hook_name);
+        let kebab_case_hook_name = convert_pascal_case_to_kebab_case(&pascal_case_hook_name);
         write!(f, "{}", kebab_case_hook_name)
     }
 }
@@ -493,8 +473,7 @@
 impl fmt::Display for HookName {
     fn fmt(&self, f: &mut fmt::Formatter<'_>) -> fmt::Result {
         let pascal_case_hook_name = format!("{:?}", self);
-        let kebab_case_hook_name =
-            convert_pascal_case_to_kebab_case(&pascal_case_hook_name);
+        let kebab_case_hook_name = convert_pascal_case_to_kebab_case(&pascal_case_hook_name);
         write!(f, "{}", kebab_case_hook_name)
     }
 }
@@ -589,8 +568,7 @@
             String::from("-n"),
             window_name.clone().unwrap(),
         ];
-        let actual =
-            build_session_args(&session_name, window_name, &start_directory);
+        let actual = build_session_args(&session_name, window_name, &start_directory);
         assert_eq!(expected, actual);
     }
 
@@ -605,8 +583,7 @@
             String::from("-s"),
             String::from(&session_name),
         ];
-        let actual =
-            build_session_args(&session_name, window_name, &start_directory);
+        let actual = build_session_args(&session_name, window_name, &start_directory);
         assert_eq!(expected, actual);
     }
 
@@ -626,30 +603,23 @@
             String::from("-c"),
             String::from(start_directory_),
         ];
-        let actual =
-            build_session_args(&session_name, window_name, &start_directory);
-        assert_eq!(expected, actual);
-    }
-
-    #[test]
-    fn it_builds_window_layout_args_without_a_window_layout_or_a_config_layout()
-    {
+        let actual = build_session_args(&session_name, window_name, &start_directory);
+        assert_eq!(expected, actual);
+    }
+
+    #[test]
+    fn it_builds_window_layout_args_without_a_window_layout_or_a_config_layout() {
         let session_name = "foo";
         let window_index = 2;
         let config_layout = None;
         let window_layout = None;
-        let actual = build_window_layout_args(
-            &session_name,
-            &window_index,
-            &config_layout,
-            &window_layout,
-        );
+        let actual =
+            build_window_layout_args(&session_name, &window_index, &config_layout, &window_layout);
         assert!(actual.is_none());
     }
 
     #[test]
-    fn it_builds_window_layout_args_with_a_config_layout_and_no_window_layout()
-    {
+    fn it_builds_window_layout_args_with_a_config_layout_and_no_window_layout() {
         let session_name = "foo";
         let window_index = 2;
         let config_layout = Some(Layout::EvenHorizontal);
@@ -660,18 +630,13 @@
             format!("{}:{}", &session_name, &window_index),
             config_layout.unwrap().to_string(),
         ];
-        let actual = build_window_layout_args(
-            &session_name,
-            &window_index,
-            &config_layout,
-            &window_layout,
-        );
+        let actual =
+            build_window_layout_args(&session_name, &window_index, &config_layout, &window_layout);
         assert_eq!(expected, actual.unwrap());
     }
 
     #[test]
-    fn it_builds_window_layout_args_with_a_window_layout_and_no_config_layout()
-    {
+    fn it_builds_window_layout_args_with_a_window_layout_and_no_config_layout() {
         let session_name = "foo";
         let window_index = 2;
         let config_layout = None;
@@ -682,12 +647,8 @@
             format!("{}:{}", &session_name, &window_index),
             window_layout.unwrap().to_string(),
         ];
-        let actual = build_window_layout_args(
-            &session_name,
-            &window_index,
-            &config_layout,
-            &window_layout,
-        );
+        let actual =
+            build_window_layout_args(&session_name, &window_index, &config_layout, &window_layout);
         assert_eq!(expected, actual.unwrap());
     }
 
@@ -703,12 +664,8 @@
             format!("{}:{}", &session_name, &window_index),
             window_layout.unwrap().to_string(),
         ];
-        let actual = build_window_layout_args(
-            &session_name,
-            &window_index,
-            &config_layout,
-            &window_layout,
-        );
+        let actual =
+            build_window_layout_args(&session_name, &window_index, &config_layout, &window_layout);
         assert_eq!(expected, actual.unwrap());
     }
 
@@ -725,12 +682,8 @@
             String::from("-n"),
             window_name.clone().unwrap(),
         ];
-        let actual = build_create_window_args(
-            &session_name,
-            window_index,
-            &window_name,
-            &start_directory,
-        );
+        let actual =
+            build_create_window_args(&session_name, window_index, &window_name, &start_directory);
         assert_eq!(expected, actual);
     }
 
@@ -750,12 +703,8 @@
             String::from("-c"),
             String::from("/tmp/neat"),
         ];
-        let actual = build_create_window_args(
-            &session_name,
-            window_index,
-            &window_name,
-            &start_directory,
-        );
+        let actual =
+            build_create_window_args(&session_name, window_index, &window_name, &start_directory);
         assert_eq!(expected, actual);
     }
 
@@ -781,8 +730,7 @@
     }
 
     #[test]
-    fn it_uses_no_start_directory_when_none_present_for_session_start_directory(
-    ) {
+    fn it_uses_no_start_directory_when_none_present_for_session_start_directory() {
         let config = Config {
             pane_name_user_option: None,
             hooks: Vec::new(),
@@ -818,8 +766,7 @@
     }
 
     #[test]
-    fn it_uses_windows_start_directory_over_configs_start_directory_for_session_start_directory(
-    ) {
+    fn it_uses_windows_start_directory_over_configs_start_directory_for_session_start_directory() {
         let config = Config {
             pane_name_user_option: None,
             hooks: Vec::new(),
@@ -839,125 +786,42 @@
     }
 
     #[test]
-    fn it_uses_no_start_directory_when_none_present_for_window_start_directory()
-    {
-<<<<<<< HEAD
-        let config = Config {
-            pane_name_user_option: None,
-            hooks: Vec::new(),
-            layout: None,
-            name: String::from("foo"),
-            start_directory: None,
-            windows: vec![Window {
-                layout: None,
-                name: Some(String::from("a window")),
-                panes: Vec::new(),
-                start_directory: None,
-            }],
-        };
-        let expected = None;
-=======
+    fn it_uses_no_start_directory_when_none_present_for_window_start_directory() {
         let config_start_directory = None;
         let window_start_directory = None;
 
->>>>>>> d8504615
-        let actual = build_window_start_directory(
-            &config_start_directory,
-            &window_start_directory,
-        );
+        let actual = build_window_start_directory(&config_start_directory, &window_start_directory);
         assert!(actual.is_none());
     }
 
     #[test]
-    fn it_uses_windows_start_directory_over_configs_start_directory_for_window_start_directory(
-    ) {
-<<<<<<< HEAD
-        let config = Config {
-            pane_name_user_option: None,
-            hooks: Vec::new(),
-            layout: None,
-            name: String::from("foo"),
-            start_directory: Some(String::from("/this/is/ignored")),
-            windows: vec![Window {
-                layout: None,
-                name: Some(String::from("a window")),
-                panes: Vec::new(),
-                start_directory: Some(String::from("/bar/baz")),
-            }],
-        };
-        let expected = Some(String::from("/bar/baz"));
-=======
+    fn it_uses_windows_start_directory_over_configs_start_directory_for_window_start_directory() {
         let config_start_directory = Some(String::from("/this/is/ignored"));
         let window_start_directory = Some(String::from("/bar/baz"));
 
         let expected = window_start_directory.clone();
->>>>>>> d8504615
-        let actual = build_window_start_directory(
-            &config_start_directory,
-            &window_start_directory,
-        );
+        let actual = build_window_start_directory(&config_start_directory, &window_start_directory);
         assert_eq!(expected, actual);
     }
 
     #[test]
     fn it_uses_configs_start_directory_when_no_window_start_directory_present_for_window_start_directory(
     ) {
-<<<<<<< HEAD
-        let config = Config {
-            pane_name_user_option: None,
-            hooks: Vec::new(),
-            layout: None,
-            name: String::from("foo"),
-            start_directory: Some(String::from("/foo/bar")),
-            windows: vec![Window {
-                layout: None,
-                name: Some(String::from("a window")),
-                panes: Vec::new(),
-                start_directory: None,
-            }],
-        };
-        let expected = Some(String::from("/foo/bar"));
-=======
         let config_start_directory = Some(String::from("/foo/bar"));
         let window_start_directory = None;
 
         let expected = config_start_directory.clone();
->>>>>>> d8504615
-        let actual = build_window_start_directory(
-            &config_start_directory,
-            &window_start_directory,
-        );
+        let actual = build_window_start_directory(&config_start_directory, &window_start_directory);
         assert_eq!(expected, actual);
     }
 
     #[test]
     fn it_uses_pane_sd_when_window_sd_is_none_and_config_sd_is_none() {
-<<<<<<< HEAD
-        let config = Config {
-            pane_name_user_option: None,
-            hooks: Vec::new(),
-            layout: None,
-            name: String::from("foo"),
-            start_directory: None,
-            windows: vec![Window {
-                layout: None,
-                name: Some(String::from("a window")),
-                panes: vec![Pane {
-                    commands: vec![],
-                    name: None,
-                    start_directory: Some(String::from("/foo/bar")),
-                }],
-                start_directory: None,
-            }],
-        };
-        let expected = Some(String::from("/foo/bar"));
-=======
         let config_start_directory = None;
         let window_start_directory = None;
         let pane_start_directory = Some(String::from("/foo/bar"));
 
         let expected = pane_start_directory.clone();
->>>>>>> d8504615
         let actual = build_pane_start_directory(
             &config_start_directory,
             &window_start_directory,
@@ -968,32 +832,11 @@
 
     #[test]
     fn it_uses_pane_sd_when_window_sd_is_some_and_config_sd_is_none() {
-<<<<<<< HEAD
-        let config = Config {
-            pane_name_user_option: None,
-            hooks: Vec::new(),
-            layout: None,
-            name: String::from("foo"),
-            start_directory: None,
-            windows: vec![Window {
-                layout: None,
-                name: Some(String::from("a window")),
-                panes: vec![Pane {
-                    commands: vec![],
-                    name: None,
-                    start_directory: Some(String::from("/foo/bar")),
-                }],
-                start_directory: Some(String::from("/bar/baz")),
-            }],
-        };
-        let expected = Some(String::from("/foo/bar"));
-=======
         let config_start_directory = None;
         let window_start_directory = Some(String::from("/bar/baz"));
         let pane_start_directory = Some(String::from("/foo/bar"));
 
         let expected = pane_start_directory.clone();
->>>>>>> d8504615
         let actual = build_pane_start_directory(
             &config_start_directory,
             &window_start_directory,
@@ -1004,32 +847,11 @@
 
     #[test]
     fn it_uses_pane_sd_when_window_sd_is_none_and_config_sd_is_some() {
-<<<<<<< HEAD
-        let config = Config {
-            pane_name_user_option: None,
-            hooks: Vec::new(),
-            layout: None,
-            name: String::from("foo"),
-            start_directory: Some(String::from("/bar/baz")),
-            windows: vec![Window {
-                layout: None,
-                name: Some(String::from("a window")),
-                panes: vec![Pane {
-                    commands: vec![],
-                    name: None,
-                    start_directory: Some(String::from("/foo/bar")),
-                }],
-                start_directory: None,
-            }],
-        };
-        let expected = Some(String::from("/foo/bar"));
-=======
         let config_start_directory = Some(String::from("/bar/baz"));
         let window_start_directory = None;
         let pane_start_directory = Some(String::from("/foo/bar"));
 
         let expected = pane_start_directory.clone();
->>>>>>> d8504615
         let actual = build_pane_start_directory(
             &config_start_directory,
             &window_start_directory,
@@ -1040,32 +862,11 @@
 
     #[test]
     fn it_uses_pane_sd_when_window_sd_is_some_and_config_sd_is_some() {
-<<<<<<< HEAD
-        let config = Config {
-            pane_name_user_option: None,
-            hooks: Vec::new(),
-            layout: None,
-            name: String::from("foo"),
-            start_directory: Some(String::from("/bar/baz")),
-            windows: vec![Window {
-                layout: None,
-                name: Some(String::from("a window")),
-                panes: vec![Pane {
-                    commands: vec![],
-                    name: None,
-                    start_directory: Some(String::from("/foo/bar")),
-                }],
-                start_directory: Some(String::from("/bar/baz")),
-            }],
-        };
-        let expected = Some(String::from("/foo/bar"));
-=======
         let config_start_directory = Some(String::from("/bar/baz"));
         let window_start_directory = Some(String::from("/bar/baz"));
         let pane_start_directory = Some(String::from("/foo/bar"));
 
         let expected = pane_start_directory.clone();
->>>>>>> d8504615
         let actual = build_pane_start_directory(
             &config_start_directory,
             &window_start_directory,
@@ -1076,32 +877,11 @@
 
     #[test]
     fn it_uses_window_sd_when_pane_sd_is_none_and_config_sd_is_none() {
-<<<<<<< HEAD
-        let config = Config {
-            pane_name_user_option: None,
-            hooks: Vec::new(),
-            layout: None,
-            name: String::from("foo"),
-            start_directory: None,
-            windows: vec![Window {
-                layout: None,
-                name: Some(String::from("a window")),
-                panes: vec![Pane {
-                    commands: vec![],
-                    name: None,
-                    start_directory: None,
-                }],
-                start_directory: Some(String::from("/foo/bar")),
-            }],
-        };
-        let expected = Some(String::from("/foo/bar"));
-=======
         let config_start_directory = None;
         let window_start_directory = Some(String::from("/foo/bar"));
         let pane_start_directory = None;
 
         let expected = window_start_directory.clone();
->>>>>>> d8504615
         let actual = build_pane_start_directory(
             &config_start_directory,
             &window_start_directory,
@@ -1112,32 +892,11 @@
 
     #[test]
     fn it_uses_window_sd_when_pane_sd_is_none_and_config_sd_is_some() {
-<<<<<<< HEAD
-        let config = Config {
-            pane_name_user_option: None,
-            hooks: Vec::new(),
-            layout: None,
-            name: String::from("foo"),
-            start_directory: Some(String::from("/bar/baz")),
-            windows: vec![Window {
-                layout: None,
-                name: Some(String::from("a window")),
-                panes: vec![Pane {
-                    commands: vec![],
-                    name: None,
-                    start_directory: None,
-                }],
-                start_directory: Some(String::from("/foo/bar")),
-            }],
-        };
-        let expected = Some(String::from("/foo/bar"));
-=======
         let config_start_directory = Some(String::from("/bar/baz"));
         let window_start_directory = Some(String::from("/foo/bar"));
         let pane_start_directory = None;
 
         let expected = window_start_directory.clone();
->>>>>>> d8504615
         let actual = build_pane_start_directory(
             &config_start_directory,
             &window_start_directory,
@@ -1148,32 +907,11 @@
 
     #[test]
     fn it_uses_config_sd_when_pane_sd_is_none_and_config_sd_is_none() {
-<<<<<<< HEAD
-        let config = Config {
-            pane_name_user_option: None,
-            hooks: Vec::new(),
-            layout: None,
-            name: String::from("foo"),
-            start_directory: Some(String::from("/foo/bar")),
-            windows: vec![Window {
-                layout: None,
-                name: Some(String::from("a window")),
-                panes: vec![Pane {
-                    commands: vec![],
-                    name: None,
-                    start_directory: None,
-                }],
-                start_directory: None,
-            }],
-        };
-        let expected = Some(String::from("/foo/bar"));
-=======
         let config_start_directory = Some(String::from("/foo/bar"));
         let window_start_directory = None;
         let pane_start_directory = None;
 
         let expected = config_start_directory.clone();
->>>>>>> d8504615
         let actual = build_pane_start_directory(
             &config_start_directory,
             &window_start_directory,
@@ -1184,31 +922,10 @@
 
     #[test]
     fn it_uses_no_pane_sd_when_none_are_set() {
-<<<<<<< HEAD
-        let config = Config {
-            pane_name_user_option: None,
-            hooks: Vec::new(),
-            layout: None,
-            name: String::from("foo"),
-            start_directory: None,
-            windows: vec![Window {
-                layout: None,
-                name: Some(String::from("a window")),
-                panes: vec![Pane {
-                    commands: vec![],
-                    name: None,
-                    start_directory: None,
-                }],
-                start_directory: None,
-            }],
-        };
-        let expected = None;
-=======
         let config_start_directory = None;
         let window_start_directory = None;
         let pane_start_directory = None;
 
->>>>>>> d8504615
         let actual = build_pane_start_directory(
             &config_start_directory,
             &window_start_directory,
@@ -1234,8 +951,7 @@
     }
 
     #[test]
-    fn it_builds_rename_pane_args_when_pane_name_and_pane_name_user_option_present(
-    ) {
+    fn it_builds_rename_pane_args_when_pane_name_and_pane_name_user_option_present() {
         let session_name = "session-name";
         let window_index = 3;
         let pane_index = 4;
@@ -1277,8 +993,7 @@
     }
 
     #[test]
-    fn it_doesnt_build_rename_pane_args_when_no_pane_name_user_option_present()
-    {
+    fn it_doesnt_build_rename_pane_args_when_no_pane_name_user_option_present() {
         let session_name = "session-name";
         let window_index = 3;
         let pane_index = 4;
