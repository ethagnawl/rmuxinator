extern crate rmuxinator;

use rmuxinator::{parse_args, run, test_for_tmux, CliCommand, Config};
use std::env;

<<<<<<< HEAD
fn main() -> Result<(), String> {
    let tmux_exists = test_for_tmux(String::from("tmux"));
=======
fn main() {
    let tmux_exists = test_for_tmux("tmux");
>>>>>>> 91c85491

    if !tmux_exists {
        return Err(String::from(
            "Unable to find tmux. Is it installed and available on $PATH?",
        ));
    }

    let cli_args = parse_args(env::args_os());

    let config = Config::new(&cli_args)
        .map_err(|error| format!("Problem parsing config file: {}", error))?;

    match cli_args.command {
        CliCommand::Start => {
            run(config).map_err(|error| format!("Application error: {}", error))
        }
    }
}<|MERGE_RESOLUTION|>--- conflicted
+++ resolved
@@ -3,13 +3,8 @@
 use rmuxinator::{parse_args, run, test_for_tmux, CliCommand, Config};
 use std::env;
 
-<<<<<<< HEAD
 fn main() -> Result<(), String> {
-    let tmux_exists = test_for_tmux(String::from("tmux"));
-=======
-fn main() {
     let tmux_exists = test_for_tmux("tmux");
->>>>>>> 91c85491
 
     if !tmux_exists {
         return Err(String::from(
